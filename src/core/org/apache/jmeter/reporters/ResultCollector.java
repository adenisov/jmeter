--- conflicted
+++ resolved
@@ -188,37 +188,6 @@
         if (file.exists()) {
 			clearVisualizer();
 			BufferedReader dataReader = null;
-<<<<<<< HEAD
-			try {
-				readSamples(SaveService.loadTestResults(new BufferedInputStream(new FileInputStream(getFilename()))));
-				parsedOK = true;
-			} catch (Exception e) {
-				log.warn("File load failure, trying old data format.");
-				try {
-					Configuration savedSamples = getConfiguration(getFilename());
-					Configuration[] samples = savedSamples.getChildren();
-					for (int i = 0; i < samples.length; i++) {
-						SampleResult result = OldSaveService.getSampleResult(samples[i]);
-						sendToVisualizer(result);
-					}
-				} catch (Exception e1) {
-					log.warn("Error parsing XML results " + e);
-					log.info("Assuming CSV format instead");
-					dataReader = new BufferedReader(new FileReader(getFilename()));
-					String line;
-					while ((line = dataReader.readLine()) != null) {
-						sendToVisualizer(OldSaveService.makeResultFromDelimitedString(line,getSaveConfig()));
-					}
-					parsedOK = true;
-				}
-			} finally {
-				if (dataReader != null)
-					dataReader.close();
-				if (!parsedOK) {
-					SampleResult sr = new SampleResult();
-					sr.setSampleLabel("Error loading results file - see log file");
-					sendToVisualizer(sr);
-=======
             BufferedInputStream bufferedInputStream = null;
             try {
                 dataReader = new BufferedReader(new FileReader(file));
@@ -275,7 +244,6 @@
                     GuiPackage.showErrorMessage(
                                 "Error loading results file - see log file",
                                 "Result file loader");
->>>>>>> 802e3dce
 				}
 			}
 		}
