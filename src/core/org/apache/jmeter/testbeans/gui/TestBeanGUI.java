/*
 * Licensed to the Apache Software Foundation (ASF) under one or more
 * contributor license agreements.  See the NOTICE file distributed with
 * this work for additional information regarding copyright ownership.
 * The ASF licenses this file to You under the Apache License, Version 2.0
 * (the "License"); you may not use this file except in compliance with
 * the License.  You may obtain a copy of the License at
 * 
 * http://www.apache.org/licenses/LICENSE-2.0
 * 
 * Unless required by applicable law or agreed to in writing, software
 * distributed under the License is distributed on an "AS IS" BASIS, WITHOUT
 * WARRANTIES OR CONDITIONS OF ANY KIND, either express or implied. See the
 * License for the specific language governing permissions and limitations
 * under the License.
 */
package org.apache.jmeter.testbeans.gui;

import java.awt.BorderLayout;
import java.awt.Component;
import java.beans.BeanDescriptor;
import java.beans.BeanInfo;
import java.beans.Customizer;
import java.beans.IntrospectionException;
import java.beans.Introspector;
import java.beans.PropertyDescriptor;
import java.beans.PropertyEditorManager;
import java.util.Arrays;
import java.util.Collection;
import java.util.HashMap;
import java.util.LinkedList;
import java.util.List;
import java.util.Map;

import javax.swing.JPopupMenu;

import org.apache.commons.collections.map.LRUMap;
import org.apache.jmeter.assertions.Assertion;
import org.apache.jmeter.assertions.gui.AbstractAssertionGui;
import org.apache.jmeter.config.ConfigElement;
import org.apache.jmeter.config.ConfigTestElement;
import org.apache.jmeter.config.gui.AbstractConfigGui;
import org.apache.jmeter.control.Controller;
import org.apache.jmeter.control.gui.AbstractControllerGui;
import org.apache.jmeter.gui.AbstractJMeterGuiComponent;
import org.apache.jmeter.gui.JMeterGUIComponent;
import org.apache.jmeter.gui.util.MenuFactory;
import org.apache.jmeter.processor.PostProcessor;
import org.apache.jmeter.processor.PreProcessor;
import org.apache.jmeter.processor.gui.AbstractPostProcessorGui;
import org.apache.jmeter.processor.gui.AbstractPreProcessorGui;
import org.apache.jmeter.reporters.AbstractListenerElement;
import org.apache.jmeter.samplers.Sampler;
import org.apache.jmeter.samplers.gui.AbstractSamplerGui;
import org.apache.jmeter.testbeans.BeanInfoSupport;
import org.apache.jmeter.testbeans.TestBean;
import org.apache.jmeter.testelement.TestElement;
import org.apache.jmeter.testelement.property.AbstractProperty;
import org.apache.jmeter.testelement.property.JMeterProperty;
import org.apache.jmeter.testelement.property.PropertyIterator;
import org.apache.jmeter.timers.Timer;
import org.apache.jmeter.timers.gui.AbstractTimerGui;
import org.apache.jmeter.util.JMeterUtils;
import org.apache.jmeter.visualizers.Visualizer;
import org.apache.jmeter.visualizers.gui.AbstractVisualizer;
import org.apache.jorphan.logging.LoggingManager;
import org.apache.jorphan.util.JOrphanUtils;
import org.apache.log.Logger;

/**
 * JMeter GUI element editing for TestBean elements.
 * <p>
 * The actual GUI is always a bean customizer: if the bean descriptor provides
 * one, it will be used; otherwise, a GenericTestBeanCustomizer will be created
 * for this purpose.
 * <p>
 * Those customizers deviate from the standards only in that, instead of a bean,
 * they will receive a Map in the setObject call. This will be a property name
 * to value Map. The customizer is also in charge of initializing empty Maps
 * with sensible initial values.
 * <p>
 * If the provided Customizer class implements the SharedCustomizer interface,
 * the same instance of the customizer will be reused for all beans of the type:
 * setObject(map) can then be called multiple times. Otherwise, one separate
 * instance will be used for each element. For efficiency reasons, most
 * customizers should implement SharedCustomizer.
 * 
 */
public class TestBeanGUI extends AbstractJMeterGuiComponent implements JMeterGUIComponent {
	private static final Logger log = LoggingManager.getLoggerForClass();

	private Class testBeanClass;

	private transient BeanInfo beanInfo;

	private Class customizerClass;

	/**
	 * The single customizer if the customizer class implements
	 * SharedCustomizer, null otherwise.
	 */
	private Customizer customizer = null;

	/**
	 * TestElement to Customizer map if customizer is null. This is necessary to
	 * avoid the cost of creating a new customizer on each edit. The cache size
	 * needs to be limited, though, to avoid memory issues when editing very
	 * large test plans.
	 */
	private Map customizers = new LRUMap(20);

	/**
	 * Index of the customizer in the JPanel's child component list:
	 */
	private int customizerIndexInPanel;

	/**
	 * The property name to value map that the active customizer edits:
	 */
	private Map propertyMap = new HashMap();

	/**
	 * Whether the GUI components have been created.
	 */
	private boolean initialized = false;

	static {
		List paths = new LinkedList();
		paths.add("org.apache.jmeter.testbeans.gui");// $NON-NLS-1$
		paths.addAll(Arrays.asList(PropertyEditorManager.getEditorSearchPath()));
		String s = JMeterUtils.getPropDefault("propertyEditorSearchPath", null);// $NON-NLS-1$
		if (s != null) {
			paths.addAll(Arrays.asList(JOrphanUtils.split(s, ",", "")));// $NON-NLS-1$ // $NON-NLS-2$
		}
		PropertyEditorManager.setEditorSearchPath((String[]) paths.toArray(new String[0]));
	}

	// Dummy for JUnit test
<<<<<<< HEAD
	TestBeanGUI() {
		log.warn("Only for use in testing");
=======
	public TestBeanGUI() {
		log.warn("Constructor only for use in testing");// $NON-NLS-1$
>>>>>>> 802e3dce
	}

	public TestBeanGUI(Class testBeanClass) {
		super();
		log.debug("testing class: " + testBeanClass.getName());
		// A quick verification, just in case:
		if (!TestBean.class.isAssignableFrom(testBeanClass)) {
			Error e = new Error();
			log.error("This should never happen!", e);
			throw e; // Programming error: bail out.
		}

		this.testBeanClass = testBeanClass;

		// Get the beanInfo:
		try {
			beanInfo = Introspector.getBeanInfo(testBeanClass);
		} catch (IntrospectionException e) {
			log.error("Can't get beanInfo for " + testBeanClass.getName(), e);
			throw new Error(e.toString()); // Programming error. Don't
											// continue.
		}

		customizerClass = beanInfo.getBeanDescriptor().getCustomizerClass();

		// Creation of the customizer and GUI initialization is delayed until
		// the
		// first
		// configure call. We don't need all that just to find out the static
		// label, menu
		// categories, etc!
		initialized = false;
	}

	private Customizer createCustomizer() {
		try {
			return (Customizer) customizerClass.newInstance();
		} catch (InstantiationException e) {
			log.error("Could not instantiate customizer of class " + customizerClass, e);
			throw new Error(e.toString());
		} catch (IllegalAccessException e) {
			log.error("Could not instantiate customizer of class " + customizerClass, e);
			throw new Error(e.toString());
		}
	}

	/*
	 * (non-Javadoc)
	 * 
	 * @see org.apache.jmeter.gui.JMeterGUIComponent#getStaticLabel()
	 */
	public String getStaticLabel() {
		if (beanInfo == null)
			return "null";// $NON-NLS-1$
		return beanInfo.getBeanDescriptor().getDisplayName();
	}

	/*
	 * (non-Javadoc)
	 * 
	 * @see org.apache.jmeter.gui.JMeterGUIComponent#createTestElement()
	 */
	public TestElement createTestElement() {
		try {
			TestElement element = (TestElement) testBeanClass.newInstance();
			// configure(element);
			// super.clear(); // set name, enabled.
			modifyTestElement(element); // put the default values back into the
			// new element
			return element;
		} catch (InstantiationException e) {
			log.error("Can't create test element", e);
			throw new Error(e.toString()); // Programming error. Don't
											// continue.
		} catch (IllegalAccessException e) {
			log.error("Can't create test element", e);
			throw new Error(e.toString()); // Programming error. Don't
											// continue.
		}
	}

	/*
	 * (non-Javadoc)
	 * 
	 * @see org.apache.jmeter.gui.JMeterGUIComponent#modifyTestElement(org.apache.jmeter.testelement.TestElement)
	 */
	public void modifyTestElement(TestElement element) {
		// Fetch data from screen fields
		if (customizer instanceof GenericTestBeanCustomizer) {
			GenericTestBeanCustomizer gtbc = (GenericTestBeanCustomizer) customizer;
			gtbc.saveGuiFields(); 
		}
		configureTestElement(element);

		// Copy all property values from the map into the element:
		PropertyDescriptor[] props = beanInfo.getPropertyDescriptors();
		for (int i = 0; i < props.length; i++) {
			String name = props[i].getName();
			Object value = propertyMap.get(name);
			log.debug("Modify " + name + " to " + value);
			if (value == null) {
				Object valueNotUnDefined = props[i].getValue(BeanInfoSupport.NOT_UNDEFINED);
				if (valueNotUnDefined != null && ((Boolean) valueNotUnDefined).booleanValue()) {
					setPropertyInElement(element, name, props[i].getValue(BeanInfoSupport.DEFAULT));
				} else {
					element.removeProperty(name);
				}
			} else {
				setPropertyInElement(element, name, propertyMap.get(name));
			}
		}
	}

	/**
	 * @param element
	 * @param name
	 */
	private void setPropertyInElement(TestElement element, String name, Object value) {
		JMeterProperty jprop = AbstractProperty.createProperty(value);
		jprop.setName(name);
		element.setProperty(jprop);
	}

	/*
	 * (non-Javadoc)
	 * 
	 * @see org.apache.jmeter.gui.JMeterGUIComponent#createPopupMenu()
	 */
	public JPopupMenu createPopupMenu() {
		// TODO: this menu is too wide (allows, e.g. to add controllers, no
		// matter what the type of the element).
        // Change to match the actual bean's capabilities.
		if (Timer.class.isAssignableFrom(testBeanClass))// HACK: Fix one such problem
		{
			return MenuFactory.getDefaultTimerMenu();
		}
        else if(Sampler.class.isAssignableFrom(testBeanClass))
        {
            return MenuFactory.getDefaultSamplerMenu();
        }
        else if(ConfigTestElement.class.isAssignableFrom(testBeanClass))
        {
            return MenuFactory.getDefaultConfigElementMenu();
        }
        else if(Assertion.class.isAssignableFrom(testBeanClass))
        {
            return MenuFactory.getDefaultAssertionMenu();
        }
        else if(PostProcessor.class.isAssignableFrom(testBeanClass) || 
                PreProcessor.class.isAssignableFrom(testBeanClass))
        {
            return MenuFactory.getDefaultExtractorMenu();
        }
        else if(AbstractListenerElement.class.isAssignableFrom(testBeanClass))
        {
            return MenuFactory.getDefaultVisualizerMenu();
        }
        else return MenuFactory.getDefaultControllerMenu();
	}

	/*
	 * (non-Javadoc)
	 * 
	 * @see org.apache.jmeter.gui.JMeterGUIComponent#configure(org.apache.jmeter.testelement.TestElement)
	 */
	public void configure(TestElement element) {
		if (!initialized)
			init();
		clearGui();

		super.configure(element);

		// Copy all property values into the map:
		for (PropertyIterator jprops = element.propertyIterator(); jprops.hasNext();) {
			JMeterProperty jprop = jprops.next();
			propertyMap.put(jprop.getName(), jprop.getObjectValue());
		}

		if (customizer != null) {
			customizer.setObject(propertyMap);
		} else {
			if (initialized)
				remove(customizerIndexInPanel);
			Customizer c = (Customizer) customizers.get(element);
			if (c == null) {
				c = createCustomizer();
				c.setObject(propertyMap);
				customizers.put(element, c);
			}
			add((Component) c, BorderLayout.CENTER);
		}

		initialized = true;
	}

	/*
	 * (non-Javadoc)
	 * 
	 * @see org.apache.jmeter.gui.JMeterGUIComponent#getMenuCategories()
	 */
	public Collection getMenuCategories() {
		List menuCategories = new LinkedList();
		BeanDescriptor bd = beanInfo.getBeanDescriptor();

		// We don't want to show expert beans in the menus unless we're
		// in expert mode:
		if (bd.isExpert() && !JMeterUtils.isExpertMode()) {
			return null;
		}

		int matches = 0; // How many classes can we assign from?
		// TODO: there must be a nicer way...
		if (Assertion.class.isAssignableFrom(testBeanClass)) {
			menuCategories.add(MenuFactory.ASSERTIONS);
			bd.setValue(TestElement.GUI_CLASS, AbstractAssertionGui.class.getName());
			matches++;
		}
		if (ConfigElement.class.isAssignableFrom(testBeanClass)) {
			menuCategories.add(MenuFactory.CONFIG_ELEMENTS);
			bd.setValue(TestElement.GUI_CLASS, AbstractConfigGui.class.getName());
			matches++;
		}
		if (Controller.class.isAssignableFrom(testBeanClass)) {
			menuCategories.add(MenuFactory.CONTROLLERS);
			bd.setValue(TestElement.GUI_CLASS, AbstractControllerGui.class.getName());
			matches++;
		}
		if (Visualizer.class.isAssignableFrom(testBeanClass)) {
			menuCategories.add(MenuFactory.LISTENERS);
			bd.setValue(TestElement.GUI_CLASS, AbstractVisualizer.class.getName());
			matches++;
		}
		if (PostProcessor.class.isAssignableFrom(testBeanClass)) {
			menuCategories.add(MenuFactory.POST_PROCESSORS);
			bd.setValue(TestElement.GUI_CLASS, AbstractPostProcessorGui.class.getName());
			matches++;
		}
		if (PreProcessor.class.isAssignableFrom(testBeanClass)) {
			matches++;
			menuCategories.add(MenuFactory.PRE_PROCESSORS);
			bd.setValue(TestElement.GUI_CLASS, AbstractPreProcessorGui.class.getName());
		}
		if (Sampler.class.isAssignableFrom(testBeanClass)) {
			matches++;
			menuCategories.add(MenuFactory.SAMPLERS);
			bd.setValue(TestElement.GUI_CLASS, AbstractSamplerGui.class.getName());
		}
		if (Timer.class.isAssignableFrom(testBeanClass)) {
			matches++;
			menuCategories.add(MenuFactory.TIMERS);
			bd.setValue(TestElement.GUI_CLASS, AbstractTimerGui.class.getName());
		}
		if (matches == 0) {
			log.error("Could not assign GUI class to " + testBeanClass.getName());
		} else if (matches > 1) {// may be impossible, but no harm in
									// checking ...
			log.error("More than 1 GUI class found for " + testBeanClass.getName());
		}
		return menuCategories;
	}

	private void init() {
		setLayout(new BorderLayout(0, 5));

		setBorder(makeBorder());
		add(makeTitlePanel(), BorderLayout.NORTH);

		customizerIndexInPanel = getComponentCount();

		if (customizerClass == null) {
			customizer = new GenericTestBeanCustomizer(beanInfo);
		} else if (SharedCustomizer.class.isAssignableFrom(customizerClass)) {
			customizer = createCustomizer();
		}

		if (customizer != null)
			add((Component) customizer, BorderLayout.CENTER);
	}

	/*
	 * (non-Javadoc)
	 * 
	 * @see org.apache.jmeter.gui.JMeterGUIComponent#getLabelResource()
	 */
	public String getLabelResource() {
		// @see getStaticLabel
		return null;
	}

	/*
	 * (non-Javadoc)
	 * 
	 * @see org.apache.jmeter.gui.JMeterGUIComponent#clearGui()
	 */
	public void clearGui() {
		super.clearGui();
		if (customizer instanceof GenericTestBeanCustomizer) {
			GenericTestBeanCustomizer gtbc = (GenericTestBeanCustomizer) customizer;
			gtbc.clearGuiFields(); 
		}
	}
}<|MERGE_RESOLUTION|>--- conflicted
+++ resolved
@@ -136,13 +136,8 @@
 	}
 
 	// Dummy for JUnit test
-<<<<<<< HEAD
-	TestBeanGUI() {
-		log.warn("Only for use in testing");
-=======
 	public TestBeanGUI() {
 		log.warn("Constructor only for use in testing");// $NON-NLS-1$
->>>>>>> 802e3dce
 	}
 
 	public TestBeanGUI(Class testBeanClass) {
